--- conflicted
+++ resolved
@@ -195,7 +195,6 @@
   cout << os.str();
 }
 
-<<<<<<< HEAD
 //#pragma clang diagnostic push
 //#pragma clang diagnostic ignored "-Wunused-variable"
 //TEST_F(TimingTests, DISABLED_moveUnion) {
@@ -268,82 +267,6 @@
 //}
 //
 //#pragma clang diagnostic pop
-=======
-#ifdef __GNUC__
-#pragma clang diagnostic push
-#pragma clang diagnostic ignored "-Wunused-variable"
-TEST_F(TimingTests, DISABLED_moveUnion) {
-  ostringstream os;
-
-  const Square from = SQ_A2;
-  const Square to = SQ_A1;
-  const PieceType promPT = BISHOP;
-  const MoveType type = PROMOTION;
-  const Value value = static_cast<const Value>(999);
-
-  union ValuedMove {
-    uint32_t all;
-    struct {
-      union {
-        uint16_t all;
-        struct {
-          uint8_t from : 6;
-          uint8_t to : 6;
-          uint8_t promType : 2;
-          uint8_t moveType : 2;
-        } __attribute__((packed)) data;
-      } __attribute__((packed)) move;
-      int16_t value;
-    } __attribute__((packed)) moveValue;
-  } __attribute__((packed));
-
-  fprintln("Size Move {} \nSize NewMove {}", sizeof(Move), sizeof(ValuedMove));
-  fprintln("{}", sizeof(ValuedMove::moveValue));
-  fprintln("{}", sizeof(ValuedMove::moveValue.move));
-  fprintln("{}", sizeof(ValuedMove::moveValue.value));
-
-  ValuedMove newMove = {};
-  newMove.moveValue.move.data.from = from;
-  newMove.moveValue.move.data.to = to;
-  newMove.moveValue.move.data.promType = promPT - 3;
-  newMove.moveValue.move.data.moveType = type >> MoveShifts::TYPE_SHIFT;
-  newMove.moveValue.value = value;
-  fprintln("{} {}", static_cast<uint32_t>(newMove.all),
-           printBitString(static_cast<uint32_t>(newMove.all)));
-
-  //// TESTS START
-  std::function<void()> f1 = [&]() {
-    Move m = createMove<PROMOTION>(from, to, value, promPT);
-    ASSERT_EQ(from, getFromSquare(m));
-    ASSERT_EQ(to, getToSquare(m));
-    ASSERT_EQ(promPT, promotionType(m));
-    ASSERT_EQ(type, typeOf(m));
-    ASSERT_EQ(value, valueOf(m));
-  };
-  std::function<void()> f2 = [&]() {
-    ValuedMove n = {};
-    n.moveValue.move.data.from = from;
-    n.moveValue.move.data.to = to;
-    n.moveValue.move.data.promType = promPT - 3;
-    n.moveValue.move.data.moveType = type >> MoveShifts::TYPE_SHIFT;
-    n.moveValue.value = value;
-    ASSERT_EQ(from, n.moveValue.move.data.from);
-    ASSERT_EQ(to, n.moveValue.move.data.to);
-    ASSERT_EQ(promPT, n.moveValue.move.data.promType + 3);
-    ASSERT_EQ(type, n.moveValue.move.data.moveType << MoveShifts::TYPE_SHIFT);
-    ASSERT_EQ(value, n.moveValue.value);
-  };
-  vector<std::function<void()>> tests;
-  tests.push_back(f1);
-  tests.push_back(f2);
-  //// TESTS END
-  testTiming(os, 5, 100, 1'000'000, tests);
-  cout << os.str();
-}
-#endif
-
-#pragma clang diagnostic pop
->>>>>>> 8548df54
 
 TEST_F(TimingTests, DISABLED_bitCount) {
   ostringstream os;
