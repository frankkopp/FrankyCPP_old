--- conflicted
+++ resolved
@@ -418,15 +418,9 @@
 
 TEST_F(SearchTest, perft) {
 
-<<<<<<< HEAD
-  int DEPTH = 5;
-
-  long perftResults[] = { 0, 20, 400, 8'902, 197'281, 4'865'609, 119'060'324, 3'195'901'860 };
-=======
   int DEPTH = 6;
 
   long perftResults[] = {0, 20, 400, 8'902, 197'281, 4'865'609, 119'060'324, 3'195'901'860};
->>>>>>> 42ca3f6d
 
   Search search;
   SearchLimits searchLimits;
@@ -436,11 +430,7 @@
   search.startSearch(position, searchLimits);
   search.waitWhileSearching();
   LOG->info("Leaf nodes per sec: {:n}", (search.getSearchStats().leafPositionsEvaluated * 1'000) /
-<<<<<<< HEAD
-                                   search.getSearchStats().lastSearchTime);
-=======
                                         search.getSearchStats().lastSearchTime);
->>>>>>> 42ca3f6d
   LOG->info("Leaf nodes:         {:n}", search.getSearchStats().leafPositionsEvaluated);
   ASSERT_EQ(perftResults[DEPTH], search.getSearchStats().leafPositionsEvaluated);
 }
@@ -449,14 +439,10 @@
   Search search;
   SearchLimits searchLimits;
   Position position;
-<<<<<<< HEAD
-  searchLimits.setMoveTime(30'000);
-=======
 
   search.setHashSize(4'096);
   searchLimits.setMoveTime(60'000);
 
->>>>>>> 42ca3f6d
   search.startSearch(position, searchLimits);
   search.waitWhileSearching();
 
