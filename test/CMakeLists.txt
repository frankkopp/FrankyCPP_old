--- conflicted
+++ resolved
@@ -7,7 +7,6 @@
 
 set(CMAKE_TOOLCHAIN_FILE="C:/Users/Frank/Dropbox/Private/Projekte/_GITHUB/VCPKG/scripts/buildsystems/vcpkg.cmake")
 
-<<<<<<< HEAD
 # Platform specific
 if (APPLE)
     set(BOOST_ROOT "/usr/local/boost_1_72_0")
@@ -43,19 +42,6 @@
     #set(Boost_USE_STATIC_RUNTIME OFF)
 endif ()
 
-=======
-project(FrankyTest)
-
- # include BOOST
- if (NOT UNIX AND WIN32)
-  set(BOOST_ROOT "C:/Boost/boost_1_72_0")
-  set(Boost_INCLUDE_DIR "C:/Boost/boost_1_72_0")
-  set(BOOST_LIBRARYDIR "C:/Boost/boost_1_72_0/lib64-msvc-14.2"  )
-endif()
-set(Boost_USE_STATIC_LIBS OFF) 
-set(Boost_USE_MULTITHREADED ON)  
-set(Boost_USE_STATIC_RUNTIME OFF) 
->>>>>>> 8548df54
 find_package(Boost 1.72.0 COMPONENTS timer log log_setup REQUIRED)
 if (Boost_FOUND)
     message("BOOST found: " ${BOOST_ROOT} " " ${Boost_INCLUDE_DIR})
@@ -68,11 +54,7 @@
 find_package(Git)
 if (GIT_FOUND)
     message("git found: ${GIT_EXECUTABLE}")
-<<<<<<< HEAD
 endif ()
-=======
-endif()
->>>>>>> 8548df54
 
 message("Configure GoogleTest download...")
 configure_file(CMakeLists.txt.in googletest-download/CMakeLists.txt)
@@ -84,12 +66,8 @@
 )
 if (result)
     message(FATAL_ERROR "CMake step for googletest failed: ${result}")
-<<<<<<< HEAD
 endif ()
-=======
-endif()
 
->>>>>>> 8548df54
 message("GoogleTest build...")
 execute_process(
         COMMAND "${CMAKE_COMMAND}" --build .
@@ -113,7 +91,6 @@
         "${CMAKE_CURRENT_BINARY_DIR}/googletest-build"
 )
 
-<<<<<<< HEAD
 add_executable(FrankyTest
         main.cpp
         Tests/BitboardTest.cpp
@@ -139,36 +116,7 @@
 )
 
 if (APPLE)
-=======
-#find_package(fmt REQUIRED)
-#find_package(spdlog REQUIRED)
-
-add_executable(FrankyTest 
-                main.cpp 
-                Tests/GlobalsTest.cpp 
-                Tests/BOOST_Test.cpp 
-                Tests/BitboardTest.cpp 
-                Tests/ValuesTest.cpp
-                Tests/SemaphoreTest.cpp 
-                Tests/LoggingTest.cpp 
-                Tests/Test_Fens.h 
-            #    Tests/TimingTests.cpp 
-            #    Tests/EngineTest.cpp 
-            #    Tests/PositionTest.cpp 
-            #    Tests/MoveGeneratorTest.cpp 
-            #    Tests/PerftTest.cpp 
-            #    Tests/UCITests.cpp 
-            #    Tests/SearchTest.cpp 
-            #    Tests/EvaluatorTest.cpp 
-            #    Tests/SearchTreeSizeTest.cpp 
-             
-            #    Tests/TT_Test.cpp 
-            #    Tests/SelfPlayUCITest.cpp 
-            #    Tests/TestSuiteTests.cpp
-)
-
->>>>>>> 8548df54
-target_link_libraries(
+    target_link_libraries(
         FrankyTest
         core
         fmt::fmt
@@ -177,7 +125,6 @@
         gtest_main
         ${Boost_LIBRARIES}
 )
-<<<<<<< HEAD
 endif()
 
 if (CYGWIN)
@@ -191,7 +138,3 @@
             ${Boost_LIBRARIES}
     )
 endif()
-=======
-
-add_test(FrankyTest FrankyTest)
->>>>>>> 8548df54
