/*
 * MIT License
 *
 * Copyright (c) 2018-2020 Frank Kopp
 *
 * Permission is hereby granted, free of charge, to any person obtaining a copy
 * of this software and associated documentation files (the "Software"), to deal
 * in the Software without restriction, including without limitation the rights
 * to use, copy, modify, merge, publish, distribute, sublicense, and/or sell
 * copies of the Software, and to permit persons to whom the Software is
 * furnished to do so, subject to the following conditions:
 *
 * The above copyright notice and this permission notice shall be included in
 * all copies or substantial portions of the Software.
 *
 * THE SOFTWARE IS PROVIDED "AS IS", WITHOUT WARRANTY OF ANY KIND, EXPRESS OR
 * IMPLIED, INCLUDING BUT NOT LIMITED TO THE WARRANTIES OF MERCHANTABILITY,
 * FITNESS FOR A PARTICULAR PURPOSE AND NONINFRINGEMENT. IN NO EVENT SHALL THE
 * AUTHORS OR COPYRIGHT HOLDERS BE LIABLE FOR ANY CLAIM, DAMAGES OR OTHER
 * LIABILITY, WHETHER IN AN ACTION OF CONTRACT, TORT OR OTHERWISE, ARISING FROM,
 * OUT OF OR IN CONNECTION WITH THE SOFTWARE OR THE USE OR OTHER DEALINGS IN THE
 * SOFTWARE.
 *
 */

#include <iostream>
#include <chrono>
#include "Search.h"
#include "Engine.h"
#include "SearchConfig.h"
#include "TT.h"

////////////////////////////////////////////////
///// CONSTRUCTORS

Search::Search() : Search(nullptr) {}

Search::Search(Engine* pEng) {
  pEngine = pEng;

  tt = new TT;
  if (SearchConfig::USE_TT) {
    tt->setThreads(4);
    int hashSize = SearchConfig::TT_SIZE_MB;
    if (pEngine) {
      int tmp = pEngine->getHashSize();
      if (tmp) { hashSize = tmp; }
    }
    tt->resize(hashSize * TT::MB);
  }
  else {
    tt->resize(0);
  }
}

Search::~Search() {
  // necessary to avoid err message: terminate called without an active
  // exception
  if (myThread.joinable()) {
    myThread.join();
  }
  delete tt;
}

////////////////////////////////////////////////
///// PUBLIC

void Search::startSearch(const Position &pos, SearchLimits &limits) {
  if (_isRunning) {
    LOG__ERROR(LOG, "Start Search: Search already running");
    return;
  }

  // make sure we have a semaphore available
  searchSemaphore.reset();

  searchLimitsPtr = &limits;

  // join() previous thread
  if (myThread.joinable()) {
    myThread.join();
  }
  _stopSearchFlag = false;

  // start search in a separate thread
  LOG__DEBUG(LOG, "Starting search in separate thread.");
  myThread = std::thread(&Search::run, this, pos);

  // wait until thread is initialized before returning to caller
  initSemaphore.getOrWait();
  assert(_isRunning);
  LOG__INFO(LOG, "Search started.");
}

void Search::stopSearch() {
  if (!_isRunning) {
    LOG__WARN(LOG, "Stop search called when search was not running");
    return;
  }

  if (searchLimitsPtr->isPonder()) {
    LOG__INFO(LOG, "Stopping pondering...");
    searchLimitsPtr->ponderStop();
  }
  else if (searchLimitsPtr->isInfinite()) {
    LOG__INFO(LOG, "Stopping infinite search...");
  }
  else {
    LOG__INFO(LOG, "Stopping search...");
  }

  if (hasResult()) {
    LOG__INFO(LOG, "Search has been stopped after search has finished. Sending result");
    LOG__INFO(LOG, "Search result was: {} PV {}", lastSearchResult.str(), printMoveListUCI(pv[PLY_ROOT]));
  }

  // set stop flag - search needs to check regularly and stop accordingly
  _stopSearchFlag = true;

  // Wait for the thread to die
  if (myThread.joinable()) {
    myThread.join();
  }
  waitWhileSearching();

  assert(!_isRunning);
  LOG__INFO(LOG, "Search stopped.");
}

bool Search::isRunning() const { return _isRunning; }

bool Search::hasResult() const { return _hasResult; }

void Search::waitWhileSearching() {
  LOG__TRACE(LOG, "Wait while searching");
  if (!_isRunning) { return; }
  searchSemaphore.getOrWait();
  searchSemaphore.reset();
}

void Search::ponderhit() {
  if (searchLimitsPtr->isPonder()) {
    LOG__DEBUG(LOG, "****** PONDERHIT *******");
    if (isRunning() && !_hasResult) {
      LOG__INFO(LOG, "Ponderhit when ponder search still running. Continue searching.");
      // if time based game setup the time limits
      if (searchLimitsPtr->isTimeControl()) {
        LOG__INFO(LOG, "Time Management: {} Time limit: {:n}", (searchLimitsPtr->isTimeControl() ? "ON" : "OFF"), timeLimit);
      }
    }
    else if (isRunning() && _hasResult) {
      LOG__INFO(LOG, "Ponderhit when ponder search already ended. Sending result.");
      LOG__INFO(LOG, "Search Result: {}", lastSearchResult.str());
    }
    // continue searching or send result (done in run())
    startTime = now();
    configureTimeLimits();
    searchLimitsPtr->ponderHit();
  }
  else {
    LOG__WARN(LOG, "Ponderhit when not pondering!");
  }
}

////////////////////////////////////////////////
///// PRIVATE

/**
 * Called when the new search thread is started.
 * Initializes the search.
 * Calls <code>iterativeDeepening()</code> when search is initialized.
 * <p>
 * After the search has stopped calls
 * <code>Engine.sendResult(searchResult)</code> to store/hand over the result.
 * After storing the result the search is ended and the thread terminated.<br>
 * @param position the position to be searched given as value (copied)
 */
void Search::run(Position position) {
  LOG__TRACE(LOG, "Search thread started.");

  // get the search lock
  searchSemaphore.getOrWait();
  _isRunning = true;
  _hasResult = false;

  // store the start time of the search
  startTime = lastUciUpdateTime = now();

  // Initialize for new search
  myColor = position.getNextPlayer();
  lastSearchResult = SearchResult();
  timeLimit = extraTime = 0;
  searchStats = SearchStats();

  // Initialize ply based data
  // Each depth in search gets it own global field to avoid object creation
  // during search.
  for (int i = DEPTH_NONE; i < DEPTH_MAX; i++) {
    moveGenerators[i] = MoveGenerator();
    pv[i].clear();
    mateThreat[i] = false;
  }

  // age TT entries
  tt->ageEntries();

  // search mode
  if (searchLimitsPtr->isPerft()) {
    LOG__INFO(LOG, "Search Mode: PERFT SEARCH ({})", searchLimitsPtr->getMaxDepth());
  }
  if (searchLimitsPtr->isInfinite()) {
    LOG__INFO(LOG, "Search Mode: INFINITE SEARCH");
  }
  if (searchLimitsPtr->isPonder()) {
    LOG__INFO(LOG, "Search Mode: PONDER SEARCH");
  }
  if (searchLimitsPtr->getMate()) {
    LOG__INFO(LOG, "Search Mode: MATE SEARCH ({})", searchLimitsPtr->getMate());
  }

  // initialization done
  initSemaphore.release();

  // if time based game setup the soft and hard time limits
  if (searchLimitsPtr->isTimeControl()) {
    configureTimeLimits();
  }

  // ###########################################################################
  // start iterative deepening
  lastSearchResult = iterativeDeepening(position);
  // ###########################################################################

  _hasResult = true;

  // if we arrive here and the search is not stopped it means that the search
  // was finished before it has been stopped (by stopSearchFlag or ponderhit)
  if (!_stopSearchFlag &&
      (searchLimitsPtr->isPonder() || searchLimitsPtr->isInfinite())) {
    LOG__INFO(LOG, "Search finished before stopped or ponderhit! Waiting for stop/ponderhit to send result");
    while (!_stopSearchFlag &&
           (searchLimitsPtr->isPonder() || searchLimitsPtr->isInfinite())) {
      std::this_thread::sleep_for(std::chrono::milliseconds(1));
    }
  }

  sendResultToEngine();

  // print result of the search
  LOG__INFO(LOG, "Search statistics: {}", searchStats.str());
  if (SearchConfig::USE_TT) {
    LOG->info(tt->str());
  }
  LOG__INFO(LOG, "Search Depth was {} ({})", searchStats.currentSearchDepth, searchStats.currentExtraSearchDepth);
  LOG__INFO(LOG, "Search took {},{:03} sec ({:n} nps)",
            (searchStats.lastSearchTime % 1'000'000) / 1'000,
            (searchStats.lastSearchTime % 1'000),
            (searchStats.nodesVisited * 1'000) /
            (searchStats.lastSearchTime + 1));

  _isRunning = false;
  searchSemaphore.reset();
  LOG__TRACE(LOG, "Search thread ended.");
}

/**
 * Generates root moves and calls search in a loop increasing depth
 * with each iteration.
 * 
 * Detects mate if started on a mate position.
 * @param position
 * @return a SearchResult
 */
SearchResult Search::iterativeDeepening(Position &position) {

  // prepare search result
  SearchResult searchResult = SearchResult();

  // check repetition and 50 moves
  if (checkDrawRepAnd50<ROOT>(position)) {
    LOG__WARN(LOG, "Search called when DRAW by Repetition or 50-moves-rule");
    searchResult.bestMove = MOVE_NONE;
    searchResult.bestMoveValue = VALUE_DRAW;
    return searchResult;
  }

  // no legal root moves - game already ended!
  if (!MoveGenerator::hasLegalMove(position)) {
    if (position.hasCheck()) {
      searchResult.bestMove = MOVE_NONE;
      searchResult.bestMoveValue = -VALUE_CHECKMATE;
      LOG__WARN(LOG, "Search called on a CHECKMATE position");
    }
    else {
      searchResult.bestMove = MOVE_NONE;
      searchResult.bestMoveValue = VALUE_DRAW;
      LOG__WARN(LOG, "Search called on a STALEMATE position");
    }
    return searchResult;
  }

  Depth iterationDepth = searchLimitsPtr->getStartDepth();

  // generate all legal root moves
  rootMoves = generateRootMoves(position);

  // print search setup for debugging
  LOG__INFO(LOG, "Searching in position: {}", position.printFen());
  LOG__DEBUG(LOG, "Root moves: {}", printMoveList(rootMoves));
  LOG__INFO(LOG, "Searching these moves: {}", printMoveList(rootMoves));
  LOG__INFO(LOG, "Search mode: {}", searchLimitsPtr->str());
  LOG__INFO(LOG, "Time Management: {} time limit: {:n}", (searchLimitsPtr->isTimeControl() ? "ON" : "OFF"), timeLimit);
  LOG__INFO(LOG, "Start Depth: {} Max Depth: {}", iterationDepth, searchLimitsPtr->getMaxDepth());
  LOG__DEBUG(LOG, "Starting iterative deepening now...");

  // max window search - preparation for aspiration window search
  Value alpha = VALUE_MIN;
  Value beta = VALUE_MAX;

  // check search requirements
  assert(!rootMoves.empty() && "No root moves to search");
  assert(iterationDepth > 0 && "iterationDepth <= 0");

  // ###########################################
  // ### BEGIN Iterative Deepening
  do {
    LOG__TRACE(LOG, "Iteration Depth {} START", iterationDepth);

    currentIterationDepth = iterationDepth;
    searchStats.currentSearchDepth = static_cast<Ply>(iterationDepth);
    if (searchStats.currentExtraSearchDepth < static_cast<Ply>(iterationDepth)) {
      searchStats.currentExtraSearchDepth = static_cast<Ply>(iterationDepth);
    }
    searchStats.bestMoveChanges = 0;
    searchStats.nodesVisited++;

    // protect the TT from being resized or cleared during search
    tt_lock.lock();

    // ###########################################
    // ### CALL SEARCH for iterationDepth
    if (searchLimitsPtr->isPerft()) {
      search<PERFT, PV>(position, iterationDepth, PLY_ROOT, alpha, beta,
                        Do_Null_Move);
    }
    else {
      search<ROOT, PV>(position, iterationDepth, PLY_ROOT, alpha, beta,
                       Do_Null_Move);
    }
    // ###########################################

    // release lock on TT
    tt_lock.unlock();

    // asserts - here we should have a best root move with a value.
    ASSERT_START
      if (!_stopSearchFlag && !searchLimitsPtr->isPerft()) {
        if (pv[PLY_ROOT].empty() || pv[PLY_ROOT].at(0) == MOVE_NONE) {
          LOG__ERROR(
            LOG, "{}:{} Best root move missing after iteration: pv[0] size {}",
            __func__, __LINE__, pv[PLY_ROOT].size());
        }
        if (!pv[PLY_ROOT].empty() && valueOf(pv[PLY_ROOT].at(0)) == VALUE_NONE) {
          LOG__ERROR(LOG, "{}:{}Best root move has no value!( pv size={}",
                     __func__, __LINE__, pv[PLY_ROOT].size());
        };
      }
    ASSERT_END

    // break on stop signal or time
    if (stopConditions(true)) {
      break;
    }

    // update UCI GUI
    sendIterationEndInfoToEngine();

    // sort root moves based on value for the next iteration
    std::stable_sort(rootMoves.begin(), rootMoves.end(), rootMovesSort);

    LOG__TRACE(LOG, "Iteration Depth={} END", iterationDepth);

  } while (++iterationDepth <= searchLimitsPtr->getMaxDepth());
  // ### ENDOF Iterative Deepening
  // ###########################################

  // update searchResult here
  searchResult.bestMove = pv[PLY_ROOT].empty() ? MOVE_NONE : pv[PLY_ROOT].at(0);
  searchResult.bestMoveValue = pv[PLY_ROOT].empty() ? VALUE_NONE : valueOf(pv[PLY_ROOT].at(0));
  searchResult.ponderMove = pv[PLY_ROOT].size() > 1 ? pv[PLY_ROOT].at(1) : MOVE_NONE;
  searchResult.depth = searchStats.currentSearchDepth;
  searchResult.extraDepth = searchStats.currentExtraSearchDepth;

  // search is finished - stop timer
  stopTime = now();
  searchStats.lastSearchTime = elapsedTime(startTime, stopTime);

  return searchResult;
}

/**
 * This is the templated search function for root, non-root and quiescence
 * searches. Through the template the compiler will generate specialized
 * versions of this method for each case.
 *
 * @tparam T
 * @param position
 * @param depth
 */
template<Search::Search_Type ST, Search::Node_Type NT>
Value Search::search(Position &position, Depth depth, Ply ply, Value alpha,
                     Value beta, Do_Null doNull) {

  assert(alpha >= VALUE_MIN && beta <= VALUE_MAX && "alpha/beta out if range");
  LOG__TRACE(LOG,
             "{:>{}}Search {} in ply {} for depth {}: START alpha={} beta={} "
             "currline={}",
             "", ply,
             (ST == ROOT ? "ROOT" : ST == NONROOT ? "NONROOT" : "QUIESCENCE"),
             ply, depth, alpha, beta, printMoveListUCI(currentVariation));

  // Check if search should be stopped
  if (stopConditions(shouldTimeCheck())) {
    return VALUE_NONE;
  }

  // Leaf node handling
  switch (ST) {
    case ROOT: // fall through
    case NONROOT:
      if (depth <= DEPTH_NONE || ply >= PLY_MAX - 1) {
        if (SearchConfig::USE_QUIESCENCE) {
          return search<QUIESCENCE, NT>(position, depth, ply, alpha, beta, doNull);
        }
        else {
          Value eval = evaluate(position);
          LOG__TRACE(LOG, "{:>{}} Evaluation: {} {}", " ", ply, printMoveListUCI(currentVariation), eval);
          return eval;
        }
      }
      break;
    case QUIESCENCE:
      // limit max quiescence depth
      if (ply > static_cast<Ply>(currentIterationDepth + SearchConfig::MAX_EXTRA_QDEPTH) ||
          ply >= PLY_MAX - 1) {
        Value eval = evaluate(position);
        LOG__TRACE(LOG, "{:>{}} Evaluation: {} {}", " ", ply, printMoveListUCI(currentVariation), eval);
        return eval;
      }
      if (searchStats.currentExtraSearchDepth < ply) {
        searchStats.currentExtraSearchDepth = ply;
      }

      break;
    case PERFT:
      if (depth <= DEPTH_NONE || ply >= PLY_MAX - 1) {
        Value eval = evaluate(position);
        LOG__TRACE(LOG, "{:>{}} Evaluation: {} {}", " ", ply, printMoveListUCI(currentVariation), eval);
        return eval;
      }
  }

  // ###############################################
  // Mate Distance Pruning
  // Did we already find a shorter mate then ignore
  // this one.
  if (SearchConfig::USE_MDP && ST != ROOT && ST != PERFT) {
    if (alpha < -VALUE_CHECKMATE + ply) { alpha = -VALUE_CHECKMATE + ply; }
    if (beta > VALUE_CHECKMATE - ply) { beta = VALUE_CHECKMATE - ply; }
    if (alpha >= beta) {
      assert(isCheckMateValue(alpha));
      searchStats.mateDistancePrunings++;
      LOG__TRACE(LOG, "{:>{}}Search in ply %d for depth %d: MDP CUT", "", ply, ply, depth);
      return alpha;
    }
  }
  // ###############################################

  // prepare node search
  Value bestNodeValue = VALUE_NONE;
  Move ttStoreMove = MOVE_NONE;
  Move ttMove = MOVE_NONE;
  Value_Type ttType = TYPE_ALPHA;
  moveGenerators[ply].resetOnDemand();
  if (ST == ROOT) {
    currentMoveIndex = 0;
  }
  else {
    pv[ply].clear();
  }

  // ###############################################
  // TT Lookup
  const TT::Entry* ttEntryPtr = nullptr;
  if (SearchConfig::USE_TT &&
      (SearchConfig::USE_TT_QSEARCH || ST != QUIESCENCE) && ST != PERFT) {
    /* TT PROBE
     *  If this is a PV node and value is an EXACT value of a fully
     *  searched node we can cut off the search immediately.
     *  In non PV nodes the value needs to be EXACT or outside
     *  of our current alpha/beta bounds with the corresponding
     *  type stored in the TT for a cut. (for ALPHA value<=alpha,
     *  for BETA value>=beta)
     *
     *  If we are in the ROOT ply this means we have already searched this
     *  position to the depth (or deeper) of the current depth to go.
     *  We will then try to get the PV line from the TT to be sent to the UI.
     *
     *  We might have a best move to try first from previous searches of this
     *  node (e.g. lower or equal depth, beta cut off).
     *  We also might have a mateThreat flag from previous null move searches
     *  we can use.
     */
    ttEntryPtr = tt->probe(position.getZobristKey());
    if (ttEntryPtr) {
      if (ST != ROOT) {
        ttMove = ttEntryPtr->move;
      }
      ASSERT_START
        if (moveOf(ttMove) != ttMove) {
          LOG__ERROR(LOG, "{}:{} Move from TT should not have internal value.",
                     __func__, __LINE__);
        };
        if (ttMove && !moveGenerators[ply].validateMove(position, ttMove)) {
          LOG__ERROR(LOG, "{}:{} Move from TT should not have value.", __func__,
                     __LINE__);
        };
      ASSERT_END
      mateThreat[ply] = ttEntryPtr->mateThreat;
      // use value only if tt depth was equal or deeper
      if (ttEntryPtr->depth >= depth) {
        assert(ttEntryPtr->value != VALUE_NONE);
        Value ttValue = valueFromTT(ttEntryPtr->value, ply);
        bool cut = false;
        if (ttEntryPtr->type == TYPE_EXACT) {
          cut = true;
        }
        else if (NT == NonPV) {
          if (ttEntryPtr->type == TYPE_ALPHA && ttValue <= alpha) {
            cut = true;
          }
          else if (ttEntryPtr->type == TYPE_ALPHA && ttValue < beta) {
            // should actually not happen
            LOG__ERROR(LOG, "TT ALPHA type smaller beta - should not happen");
            beta = ttValue;
          }
          else if (ttEntryPtr->type == TYPE_BETA && ttValue >= beta) {
            cut = true;
          }
          else if (ttEntryPtr->type == TYPE_BETA && ttValue > alpha) {
            // should actually not happen
            LOG__ERROR(LOG, "TT BETA type greater alpha - should not happen");
            alpha = ttValue;
          }
        }
        if (cut) {
          // set PV for root move
          if (ST == ROOT) {
            // root move tt hits should always be exact values
            assert(ttEntryPtr->type == TYPE_EXACT);
            ASSERT_START
              if (ttEntryPtr->type != TYPE_EXACT) {
                LOG__ERROR(LOG, "{}:{} Cache hit in ROOT ply but type not EXACT", __func__, __LINE__);
              }
              if (ttEntryPtr->move == MOVE_NONE) {
                LOG__ERROR(LOG, "{}:{} Cache hit in ROOT ply but no root in Entry", __func__, __LINE__);
              }
            ASSERT_END
            getPVLine(position, pv[PLY_ROOT], depth);
            setValue(rootMoves.at(currentMoveIndex), ttValue);
            if (!pv[PLY_ROOT].empty()) {
              setValue(pv[PLY_ROOT].at(0), ttValue);
            }
            else {
              // FIXME
              LOG__ERROR(LOG, "{}:{} Cache Hit in ROOT ply but no pv[PLY_ROOT] MOVE", __func__, __LINE__);
            }
            // to update UI correctly
            searchStats.currentSearchDepth = static_cast<Ply>(depth);
          }
          searchStats.tt_Cuts++;
          return ttValue;
        }
        else {
          searchStats.tt_NoCuts++;
        }
      }
    }
  }
  // End TT Lookup
  // ###############################################

  // get an evaluation for the position
  Value staticEval = VALUE_NONE;
  if (!position.hasCheck() && ST != PERFT) {
    staticEval = evaluate(position);
  }

  // ###############################################
  // Quiescence StandPat
  // Use evaluation as a standing pat (lower bound)
  // https://www.chessprogramming.org/Quiescence_Search#Standing_Pat
  // Assumption is that there is at least on move which would improve the
  // current position. So if we are already >beta we don't need to look at it.
  if (ST == QUIESCENCE && SearchConfig::USE_QS_STANDPAT_CUT &&
      !position.hasCheck()) {
    if (staticEval >= beta) {
      if (SearchConfig::USE_TT_QSEARCH) {
        storeTT(position, staticEval, TYPE_BETA, DEPTH_NONE, ply, MOVE_NONE,
                mateThreat[ply]);
      }
      LOG__TRACE(LOG, "{:>{}}Quiescence in ply {}: STANDPAT CUT ({} > {} beta)", "", ply, ply, staticEval, beta);
      searchStats.qStandpatCuts++;
      return staticEval; // fail-hard: beta, fail-soft: statEval
    }
    if (staticEval > alpha) {
      alpha = staticEval;
    }
    bestNodeValue = staticEval;
    LOG__TRACE(LOG, "{:>{}}Quiescence in ply {}: STANDPAT {}", "", ply, ply, staticEval);
  }
  // ###############################################

  // ###############################################
  // FORWARD PRUNING BETA
  // Prunings which return a beta value and not just
  // skip moves.
  if (ST != ROOT && ST != PERFT) {

    // ###############################################
    // Reverse Futility Pruning, (RFP, Static Null Move Pruning)
    // https://www.chessprogramming.org/Reverse_Futility_Pruning
    // Anticipate likely alpha low in the next ply by a beta cut
    // off before making and evaluating the move
    if (SearchConfig::USE_RFP && NT == NonPV && depth == DEPTH_FRONTIER &&
        !position.hasCheck() &&
        ST !=
        QUIESCENCE // to let compiler remove it - is redundant to depth == 0
      ) {
      const Value evalMargin =
        SearchConfig::RFP_MARGIN * static_cast<int>(depth);
      if (staticEval - evalMargin >= beta) {
        searchStats.rfpPrunings++;
        LOG__TRACE(LOG, "{:>{}}Search in ply {} for depth {}: RFP CUT", "", ply, ply, depth);
        return staticEval - evalMargin; // fail-hard: beta / fail-soft:
        // staticEval - evalMargin;
      }
    }
    // ###############################################*/

    // ###############################################
    // NULL MOVE PRUNING
    // https://www.chessprogramming.org/Null_Move_Pruning
    // Under the assumption the in most chess position it would be better
    // do make a move than to not make a move we can assume that if
    // our positional value after a null move is already above beta (>beta)
    // it would be above beta when doing a move in any case.
    // Certain situations need to be considered though:
    // - Zugzwang - it would be better not to move
    // - in check - this would lead to an illegal situation where the king is
    // captured
    // - recursive null moves should be avoided
    if (SearchConfig::USE_NMP && ply > 1        // start with my color
        && depth >= SearchConfig::NMP_DEPTH     // don't do it too close to leaf
        // nodes (excl. QUIESCENCE)
        && doNull                               // don't do recursive null moves
        && position.getMaterialNonPawn(myColor) // to avoid Zugzwang
        && !position.hasCheck()                 // not in check
        && ST != QUIESCENCE // NMP will be removed from the compiler for qsearch
      ) {

      // reduce more on higher depths
      const int r = SearchConfig::NMP_REDUCTION;

      // don't go into quiescence directly
      int newDepth = static_cast<int>(depth) - 1 - r;
      newDepth = newDepth > 0 ? newDepth : 1;

      position.doNullMove();
      Value nullValue = -search<NONROOT, NT>(position, static_cast<Depth>(newDepth), ply + 1, -beta, -beta + 1, No_Null_Move);
      position.undoNullMove();

      // Check for mate threat
      if (isCheckMateValue(nullValue)) {
        mateThreat[ply] = true;
      }

      if (nullValue >= beta) {
        searchStats.nullMovePrunings++;
        LOG__TRACE(LOG, "{:>{}}Search in ply {} for depth {}: NULL CUT", "", ply, ply, depth);
        storeTT(position, nullValue, TYPE_BETA, depth - r, ply, MOVE_NONE, mateThreat[ply]);
        return nullValue;
      }
    }
    // ###############################################

    // ###############################################
    // RAZORING
    // If this position is already weaker as alpha (<alpha)
    // by a large margin we jump into qsearch to see if there
    // are any capturing moves which might improve the situation
    /*if (SearchConfig::USE_RAZOR_PRUNING
        && ST == NONROOT
        && depth < SearchConfig::RAZOR_DEPTH
        //&& !mateThreat[ply]  // TODO
        && !isCheckMateValue(alpha)
        && staticEval + SearchConfig::RAZOR_MARGIN <= alpha
      ) {
      searchStats.razorReductions++;
      LOG__TRACE(LOG, "{:>{}}Search in ply %d for depth %d: RAZOR CUT", "", ply,
    ply,  depth); return search<QUIESCENCE, NT>(position, DEPTH_NONE, ply,
    alpha, beta, Do_Null_Move);
    }
    // ###############################################*/
  }
  // ###############################################

  // ###############################################
  // INTERNAL ITERATIVE DEEPENING
  // If we didn't get a best move from the TT to play
  // first (PV) then do a shallow search to find
  // one. This is most effective with bad move ordering.
  // If move ordering is quite good this might be
  // a waste of search time.
  if (SearchConfig::USE_IID && SearchConfig::USE_TT && ST != PERFT
      && ST != ROOT
      && NT == PV
      && doNull
      && !ttMove
      && depth >= SearchConfig::IID_DEPTH
    ) {
    searchStats.iidSearches++;
    auto iidDepth = depth - SearchConfig::IID_DEPTH_REDUCTION;
    // do the iterative search which will eventually fill the TT
    search<ST, PV>(position, iidDepth, ply, alpha, beta, doNull);
    // no we look into the TT to see if we have a move
    const TT::Entry* pEntry = tt->probe(position.getZobristKey());
    if (pEntry) {
      ttMove = pEntry->move;
      ASSERT_START
        if (ttMove && !moveGenerators[ply].validateMove(position, ttMove)) {
          LOG__ERROR(LOG, "{}:{} IID: TT move is not a valid move ", __func__, __LINE__);
        };
      ASSERT_END
    }
  }
  // ###############################################

  // make sure the pv move is returned first by the move generator
  if (SearchConfig::USE_PV_MOVE_SORTING && ST != ROOT && ST != PERFT) {
    if (ttMove) {
      assert(moveGenerators[ply].validateMove(position, ttMove));
      moveGenerators[ply].setPV(ttMove);
      searchStats.pv_sortings++;
    }
    else {
      searchStats.no_moveForPVsorting++;
    }
  }

  // prepare move loop
  Value value = VALUE_NONE;
  Move move = MOVE_NONE;
  int movesSearched = 0; // to detect mate situations

  // ###########################################################################
  // MOVE LOOP
  while ((move = getMove<ST>(position, ply)) != MOVE_NONE) {

    if (ST == ROOT) {
      LOG__TRACE(LOG, "Root Move {} START", printMove(move));
      if (depth > 5) { // avoid protocol flooding
        sendCurrentRootMoveToEngine();
      }
    }
    else {
      LOG__TRACE(LOG, "{:>{}}Depth {} cv {} move {} START", "", ply, ply, printMoveListUCI(currentVariation), printMove(move));
    }

    // reduce number of moves searched in quiescence
    // by looking at good captures only
    if (ST == QUIESCENCE && !position.hasCheck() &&
        !goodCapture(position, move)) {
      continue;
    }

    // ###############################################
    // EXTENSIONS PRE MOVE
    // Some positions should be searched to a higher
    // depth or at least they should not be reduced.
    int extension = 0;
    if (SearchConfig::USE_EXTENSIONS && ST == NONROOT && NT == PV) {
    }
    // ###############################################

    // ###############################################
    // FORWARD PRUNING ALPHA
    // Avoid making the move on the position if we can
    // deduct that it is not worth examining.
    // Will not be done when in a pvNode search or when
    // already any search extensions has been determined.
    // Also not when in check.
    if (ST != PERFT && NT == NonPV && !extension && !position.hasCheck()) {
    }

    // ###############################################
    // Minor Promotion Pruning
    // Skip non queen or knight promotion as they are
    // redundant. Exception would be stale mate situations
    // which we ignore.
    if (SearchConfig::USE_MPP && ST != ROOT && ST != PERFT) {
      if (typeOf(move) == PROMOTION && promotionType(move) != QUEEN &&
          promotionType(move) != KNIGHT) {
        searchStats.minorPromotionPrunings++;
        LOG__TRACE(LOG, "{:>{}}Search in ply {} for depth {}: Move {} MPP CUT", "", ply, ply, depth, printMove(move));
        continue;
      }
    }
    // ###############################################

    // ###############################################
    // Execute move
    position.doMove(move);
    TT_PREFETCH
    EVAL_PREFETCH
    searchStats.nodesVisited++;
    if (position.isLegalPosition()) {
      currentVariation.push_back(move);
      sendSearchUpdateToEngine();

      // check for repetition or 50-move-rule draws
      if (checkDrawRepAnd50<ST>(position)) {
        value = VALUE_DRAW;
      }
      else {
        // reduce depth by 1 in the next search
        Depth newDepth = ST == QUIESCENCE ? DEPTH_NONE : depth - 1;

        // ROOT is used only at the start - changes directly to NONROOT
        const Search::Search_Type nextST = ST == ROOT ? NONROOT : ST;

        if (!SearchConfig::USE_PVS || movesSearched == 0 || ST == PERFT) {
          // AlphaBeta Search or initial search in PVS
          value = -search<nextST, PV>(position, newDepth, ply + 1, -beta, -alpha, doNull);
        }
        else {
          // #############################
          // PVS Search /START
          value = -search<nextST, NonPV>(position, newDepth, ply + 1, -alpha - 1, -alpha, doNull);
          if (value > alpha && value < beta && !_stopSearchFlag) {
            if (ST == ROOT) { searchStats.pvs_root_researches++; }
            else { searchStats.pvs_researches++; }
            value = -search<nextST, PV>(position, newDepth, ply + 1, -beta, -alpha, doNull);
          }
          else {
            if (ST == ROOT) { searchStats.pvs_root_cutoffs++; }
            else { searchStats.pvs_cutoffs++; }
          }
          // PVS Search /END
          // #############################
        }
      }
      assert((value != VALUE_NONE || _stopSearchFlag) && "Value should not be NONE at this point.");

      movesSearched++;
      currentVariation.pop_back();
    } // if (position.isLegalPosition())
    position.undoMove();
    //  ###############################################

    if (stopConditions(false)) {
      return VALUE_NONE;
    }

    // For root moves encode value into the move
    // so we can sort the move before the next iteration
    if (ST == ROOT) {
      setValue(rootMoves.at(currentMoveIndex++), value);
    }

    // In PERFT we can ignore values and pruning
    if (ST == PERFT) {
      if (ply == PLY_ROOT) { currentMoveIndex++; }
      value = VALUE_ONE;
      continue;
    }

    // Did we find a better move for this node (not ply)?
    // For the first move this is always the case.
    if (value > bestNodeValue) {

      // these are only valid for this node
      // not for all of the ply (not yet clear if >alpha)
      bestNodeValue = value;

      if (ST == ROOT) {
        searchStats.bestMoveChanges++;
        searchStats.bestMoveDepth = depth;
      }

      // AlphaBeta
      if (SearchConfig::USE_ALPHABETA) {

        /*
        Did we find a better move than in previous nodes in ply
        then this is our new PV and best move for this ply.
        If we never find a better alpha this means all moves in
        this node are worse then other moves in other nodes which
        raised alpha - meaning we have a better move from another
        node we would play. We will return alpha and store a alpha
        node in TT with no best move for TT.
        */
        if (value > alpha) {
          ttStoreMove = move;

          /*
           If we found a move that is better or equal than beta
           this means that the opponent can/will avoid this
           position altogether so we can stop search this node.
           We will not know if our best move is really the
           best move or how good it really is (value is an lower bound)
           as we cut off the rest of the search of the node here.
           We will safe the move as a killer to be able to search it
           earlier in another node of the ply.
          */
          if (value >= beta) {
            if (SearchConfig::USE_KILLER_MOVES && !position.isCapturingMove(move)) {
              moveGenerators[ply].storeKiller(move, SearchConfig::NO_KILLER_MOVES);
            }
            searchStats.prunings++;
            ttType = TYPE_BETA; // store the beta value into the TT later
            LOG__TRACE(LOG, "{:>{}} Search in ply {} for depth {}: CUT NODE {} >= {} (beta)", " ", ply, ply, depth, value, beta);
            break; // get out of loop and return the value at the end
          }
          else {
            /*
            We found a move between alpha and beta which means we
            really have found a the best move so far in the ply which
            we can force (opponent can't avoid it).
            We raise alpha so the successive searches in this ply
            need to find even better moves or dismiss the moves.
            */
            alpha = value;
            ttType = TYPE_EXACT;
            setValue(ttStoreMove, bestNodeValue);
            savePV(ttStoreMove, pv[ply + 1], pv[ply]);
            LOG__TRACE(LOG, "{:>{}}Search in ply {} for depth {}: NEW PV {} ({}) (alpha) PV: {}", "", ply, ply, depth, printMove(move), value, printMoveListUCI(pv[ply]));
          }
        }
      }
      else { // Minimax
        setValue(move, value);
        savePV(move, pv[ply + 1], pv[ply]);
        ttType = TYPE_EXACT;
        LOG__TRACE(LOG, "{:>{}}Search in ply {} for depth {}: NEW PV {} ({}) PV: {}", "", ply, ply, depth, printMove(move), value, printMoveListUCI(pv[ply]));
      }
    }

    if (ST == ROOT) {
      LOG__TRACE(LOG, "Root Move {} END", printMove(move));
    }
    else {
      LOG__TRACE(LOG, "{:>{}}Depth {} cv {} move {} END", " ", ply, ply, printMoveListUCI(currentVariation), printMove(move));
    }
  }
  // ##### Iterate through all available moves
  // ###########################################################################

  // do some checks
  ASSERT_START
    if (ST != PERFT && SearchConfig::USE_ALPHABETA) {
      // In an EXACT node we should have a best move and a PV
      if (ttType == TYPE_EXACT) {
        assert(ttStoreMove);
        assert(!pv[ply].empty());
        assert(alpha <= bestNodeValue && bestNodeValue <= beta);
      }

      // In a BETA node we should have a best move for the TT (might not be the
      // best due to cut off)
      if (ttType == TYPE_BETA) {
        assert(ttStoreMove);
        assert(bestNodeValue >= beta);
      }

      // We should not have found a best move in an ALPHA node (all moves were
      // worse than alpha)
      if (ttType == TYPE_ALPHA) {
        assert(ttStoreMove == MOVE_NONE);
        assert(bestNodeValue <= alpha);
      }
    }
  ASSERT_END

  // if we did not have at least one legal move
  // then we might have a mate or in quiescence
  // only quite moves
  if (!movesSearched && !_stopSearchFlag) {
    searchStats.nonLeafPositionsEvaluated++;
    assert(ttType == TYPE_ALPHA);
    LOG__TRACE(LOG, "{:>{}}Depth {} cv {} NO LEGAL MOVES", "", ply, ply, printMoveListUCI(currentVariation));
    if (position.hasCheck()) {
      /* If the position has check we have a mate even in
         quiescence as we will have generated all moves
         because of the check. Return a -CHECKMATE. */
      bestNodeValue = -VALUE_CHECKMATE + ply;
      ttType = TYPE_EXACT;
      assert(ttStoreMove == MOVE_NONE);
      LOG__TRACE(LOG, "{:>{}} Search in ply {} for depth {}: {} CHECKMATE", " ", ply, ply, depth, bestNodeValue);
    }
    else if (ST != QUIESCENCE) {
      /* If not in quiescence we have a stale mate.
         Return the draw value. */
      bestNodeValue = VALUE_DRAW;
      ttType = TYPE_EXACT;
      assert(ttStoreMove == MOVE_NONE);
      LOG__TRACE(LOG, "{:>{}} Search in ply {} for depth {}: {} STALEMATE", " ", ply, ply, depth, bestNodeValue);
    }
    /* In quiescence having searched no moves while
       not in check means that there were only quiet
       moves which we ignored on purpose and return
       the StandPat */
  }

  LOG__TRACE(LOG, "{:>{}}Search {} in ply {} for depth {}: END value={} ({} moves searched) ({})",
             "", ply, (ST == ROOT ? "ROOT" : ST == NONROOT ? "NONROOT" : "QUIESCENCE"), ply, depth,
             bestNodeValue, movesSearched, printMoveListUCI(currentVariation));

  // best value should in any case not be VALUE_NONE any more
  assert(ST==PERFT || (bestNodeValue >= VALUE_MIN && bestNodeValue <= VALUE_MAX && "bestNodeValue should not be MIN/MAX here"));

  // store TT data
  switch (ST) {
    case ROOT: // fall through
    case NONROOT:
      if (SearchConfig::USE_TT) {
        LOG__TRACE(LOG, "{:>{}}Search storing into TT: {} {} {} {} {} {} {}", "",
                   ply, position.getZobristKey(), bestNodeValue, TT::str(ttType),
                   depth, printMove(ttStoreMove), false, position.printFen());
        storeTT(position, bestNodeValue, ttType, depth, ply, ttStoreMove,
                mateThreat[ply]);
      }
      break;
    case QUIESCENCE:
      if (SearchConfig::USE_TT && SearchConfig::USE_TT_QSEARCH) {
        LOG__TRACE(LOG, "{:>{}}Quiescence storing into TT: {} {} {} {} {} {} {}",
                   "", ply, position.getZobristKey(), bestNodeValue,
                   TT::str(ttType), depth, printMove(ttStoreMove), false,
                   position.printFen());
        storeTT(position, bestNodeValue, ttType, DEPTH_NONE, ply, ttStoreMove, mateThreat[ply]);
      }
      break;
    case PERFT:
      break;
  }

  return bestNodeValue;
}

Value Search::evaluate(Position &position) {
  // count all leaf nodes evaluated
  searchStats.leafPositionsEvaluated++;

  // PERFT stats
  if (searchLimitsPtr->isPerft()) {
    //    Move lastMove = position.getLastMove();
    //    if (position.getLastCapturedPiece() != PIECE_NONE)
    //    searchStats.captureCounter++; if (typeOf(lastMove) == ENPASSANT)
    //    searchStats.enPassantCounter++; if (position.hasCheck())
    //    searchStats.checkCounter++; if (position.hasCheckMate())
    //    searchStats.checkMateCounter++;
    return VALUE_ONE;
  }

  return evaluator.evaluate(position);
}

/**
 * This templated method returns the next move depending on the Search_Type.
 * For ROOT it wil return the next pre generated root move.
 * For NONROOT it will return the next move from the on demand move generator.
 * For QUIESCENCE it will return only quiescence moves from the on demand
 * generator.
 */
template<Search::Search_Type ST>
Move Search::getMove(Position &position, int ply) {
  LOG__TRACE(LOG, "{:>{}}Get move for position {} in ply {}", "", ply, position.getZobristKey(), ply);
  Move move = MOVE_NONE;
  switch (ST) {
    case ROOT:
      if (currentMoveIndex < rootMoves.size()) {
        move = rootMoves.at(currentMoveIndex);
        searchStats.currentRootMove = move;
      }
      break;
    case NONROOT:
      move = moveGenerators[ply].getNextPseudoLegalMove<MoveGenerator::GENALL>(
        position);
      break;
    case QUIESCENCE:
      if (position.hasCheck()) { // if in check look at all moves in quiescence
        move = moveGenerators[ply].getNextPseudoLegalMove<MoveGenerator::GENALL>(
          position);
      }
      else { // if not in check only look at captures
        move = moveGenerators[ply].getNextPseudoLegalMove<MoveGenerator::GENCAP>(
          position);
      }
      break;
    case PERFT:
      if (ply == PLY_ROOT) {
        if (currentMoveIndex < rootMoves.size()) {
          move = rootMoves.at(currentMoveIndex);
          searchStats.currentRootMove = move;
        }
      }
      else {
        move = moveGenerators[ply].getNextPseudoLegalMove<MoveGenerator::GENALL>(
          position);
      }
      break;
  }
  searchStats.movesGenerated++;
  return move;
}

/**
 * Simple "good capture" determination
 *
 * OBS: move must be a capture otherwise too many false positives
 * TODO: Improve, add SEE
 */
bool Search::goodCapture(Position &position, Move move) {
  ASSERT_START
    if (!position.isCapturingMove(move)) {
      LOG__ERROR(LOG, "move send to goodCapture should be capturing {}", printMoveVerbose(move));
    }
  ASSERT_END
  return
    // all pawn captures - they never loose material
    // typeOf(position.getPiece(getFromSquare(move))) == PAWN

    // Lower value piece captures higher value piece
    // With a margin to also look at Bishop x Knight
    (valueOf(position.getPiece(getFromSquare(move))) + 50) <
    valueOf(position.getPiece(getToSquare(move)))

    // all recaptures should be looked at
    || (position.getLastMove() != MOVE_NONE &&
        getToSquare(position.getLastMove()) == getToSquare(move) &&
        position.getLastCapturedPiece() != PIECE_NONE)

    // undefended pieces captures are good
    // If the defender is "behind" the attacker this will not be recognized
    // here This is not too bad as it only adds a move to qsearch which we
    // could otherwise ignore
    || !position.isAttacked(getToSquare(move), ~position.getNextPlayer());
}

inline void Search::storeTT(Position &position, Value value, Value_Type ttType,
                            Depth depth, Ply ply, Move move, bool _mateThreat) {

  if (!SearchConfig::USE_TT || searchLimitsPtr->isPerft() || _stopSearchFlag) {
    return;
  }

  assert(depth <= DEPTH_MAX);
  assert((value >= VALUE_MIN && value <= VALUE_MAX));

  // store the position in the TT
  // correct the value for mate distance and remove the value from the move to
  // later be able to easier compare it wh read from TT
  tt->put(position.getZobristKey(), depth, moveOf(move), valueToTT(value, ply),
          ttType, _mateThreat);
}

inline Value Search::valueToTT(Value value, Ply ply) {
  assert(value != VALUE_NONE);
  return isCheckMateValue(value) ? Value(value > 0 ? value + ply : value - ply) : value;
}

inline Value Search::valueFromTT(Value value, Ply ply) {
  return isCheckMateValue(value) ? Value(value > 0 ? value - ply : value + ply) : value;
}

inline bool Search::stopConditions(bool shouldTimeCheck) {
  if (_stopSearchFlag) { return true; }
  if ((shouldTimeCheck && timeLimitReached()) ||
      (searchLimitsPtr->getNodes() &&
       searchStats.nodesVisited >= searchLimitsPtr->getNodes())) {
    _stopSearchFlag = true;
  }
  return _stopSearchFlag;
}

inline bool Search::shouldTimeCheck() const {
  return !(searchStats.nodesVisited & TIME_CHECK_FREQ);
}

template<Search::Search_Type ST>
bool Search::checkDrawRepAnd50(Position &position) const {
  // for quiescence search we stop at 1 repetition already which should not
  // loose too much precision
  constexpr int allowedRepetitions = (ST == QUIESCENCE ? 1 : 2);
  if (position.checkRepetitions(allowedRepetitions)) {
    LOG__TRACE(LOG, "DRAW because of repetition for move {} in variation {}",
               printMove(position.getLastMove()),
               printMoveListUCI(this->currentVariation));
    return true;
  }
  if (position.getHalfMoveClock() >= 100) {
    LOG__TRACE(LOG, "DRAW because 50-move rule",
               printMove(position.getLastMove()),
               printMoveListUCI(this->currentVariation));
    return true;
  }
  return false;
}

void Search::configureTimeLimits() {
  if (searchLimitsPtr->getMoveTime() > 0) { // mode time per move
    timeLimit = searchLimitsPtr->getMoveTime();
  }
  else { // remaining time - estimated time per move

    // retrieve time left from search mode
    assert((searchLimitsPtr->getWhiteTime() && searchLimitsPtr->getBlackTime()) && "move times must be > 0");
    MilliSec timeLeft = (myColor == WHITE) ? searchLimitsPtr->getWhiteTime() : searchLimitsPtr->getBlackTime();

    // Give some overhead time so that in games with very low available time we
    // do not run out of time
    timeLeft -= 1'000; // this should do

    // when we know the move to go (until next time control) use them otherwise
    // assume 40
    int movesLeft = searchLimitsPtr->getMovesToGo() > 0 ? searchLimitsPtr->getMovesToGo() : 40;

    // when we have a time increase per move we estimate the additional time we
    // should have
    if (myColor == WHITE) {
      timeLeft += 40 * searchLimitsPtr->getWhiteInc();
    }
    else {
      timeLeft += 40 * searchLimitsPtr->getBlackInc();
    }

    // for timed games with remaining time
    timeLimit = timeLeft / movesLeft;
  }

  // limits for very short available time
  if (timeLimit < 100) {
    addExtraTime(0.9);
  }
}

void Search::addExtraTime(const double d) {
  if (!searchLimitsPtr->getMoveTime()) {
    extraTime += static_cast<MilliSec>(timeLimit * (d - 1));
    LOG__DEBUG(LOG, "Time added {:n} ms to {:n} ms", extraTime, timeLimit + extraTime);
  }
}

inline bool Search::timeLimitReached() {
  if (!searchLimitsPtr->isTimeControl()) { return false; }
  return elapsedTime(startTime) >= timeLimit + extraTime;
}

inline MilliSec Search::elapsedTime(const MilliSec t) {
  return elapsedTime(t, now());
}

inline MilliSec Search::elapsedTime(const MilliSec t1, const MilliSec t2) {
  return t2 - t1;
}

inline MilliSec Search::now() {
#if defined (__APPLE__)
  // this C function is much faster than c++ chrono
  return clock_gettime_nsec_np(CLOCK_UPTIME_RAW_APPROX) / 1'000'000;
#else
  const std::chrono::time_point timePoint = std::chrono::high_resolution_clock::now();
<<<<<<< HEAD
  const std::chrono::duration timeSinceEpoch 
    =  std::chrono::duration_cast<std::chrono::milliseconds>(timePoint.time_since_epoch());
=======
  const std::chrono::duration timeSinceEpoch =
    std::chrono::duration_cast<std::chrono::milliseconds>(timePoint.time_since_epoch());
>>>>>>> d365fbbb
  return timeSinceEpoch.count();
#endif
}

inline uint64_t Search::getNps() const {
  return 1000 * searchStats.nodesVisited / (elapsedTime(startTime) + 1); // +1 to avoid division by zero};
}

inline void Search::savePV(Move move, MoveList &src, MoveList &dest) {
  dest = src;
  dest.push_front(move);
}

void Search::getPVLine(Position &position, MoveList &pvRoot,
                       const Depth depth) {
  // Recursion-less reading of the chain of pv moves
  pvRoot.clear();
  int counter = 0;
  const TT::Entry* ttMatchPtr = tt->getMatch(position.getZobristKey());
  while (ttMatchPtr != nullptr && ttMatchPtr->move != MOVE_NONE && counter < depth) {
    pvRoot.push_back(ttMatchPtr->move);
    position.doMove(ttMatchPtr->move);
    ttMatchPtr = tt->getMatch(position.getZobristKey());
    counter++;
  }
  for (int i = 0; i < counter; ++i) {
    position.undoMove();
  }
}

MoveList Search::generateRootMoves(Position &position) {
  moveGenerators[PLY_ROOT].reset();
  const MoveList* legalMoves =
    moveGenerators[PLY_ROOT].generateLegalMoves<MoveGenerator::GENALL>(
      position);

  // for (Move m : *legalMoves) LOG__TRACE(LOG, "before: {} {}",
  // printMoveVerbose(m), m);
  MoveList moveList;
  if (searchLimitsPtr->getMoves().empty()) { // if UCI searchmoves is empty then add all
    for (auto legalMove : *legalMoves) {
      setValue(legalMove, VALUE_NONE);
      moveList.push_back(legalMove);
    }
  }
  else { // only add if in the UCI searchmoves list
    for (auto legalMove : *legalMoves) {
      for (auto move : searchLimitsPtr->getMoves()) {
        if (moveOf(move) == moveOf(legalMove)) {
          setValue(legalMove, VALUE_NONE);
          moveList.push_back(legalMove);
        }
      }
    }
  }
  return moveList;
}

bool Search::rootMovesSort(Move m1, Move m2) {
  return (valueOf(m1) > valueOf(m2));
}

void Search::clearHash() {
  LOG__TRACE(LOG, "Search: Clear Hash command received!");
  std::chrono::milliseconds timeout(2500);
  if (tt_lock.try_lock_for(timeout)) {
    tt->clear();
    tt_lock.unlock();
  }
  else {
    LOG__WARN(LOG, "Could not clear hash while searching.");
  }
}

void Search::setHashSize(int sizeInMB) {
  LOG__TRACE(LOG, "Search: Set HashSize to {} MB command received!", sizeInMB);
  std::chrono::milliseconds timeout(2500);
  if (tt_lock.try_lock_for(timeout)) {
    tt->resize(sizeInMB * TT::MB);
    tt_lock.unlock();
  }
  else {
    LOG__WARN(LOG, "Could not set hash size while searching.");
  }
}

void Search::sendIterationEndInfoToEngine() const {
  ASSERT_START
    if (pv[PLY_ROOT].empty()) {
      LOG__ERROR(LOG, "{}:{} pv[PLY_ROOT] is empty here and it should not be",
                 __func__, __LINE__);
    }
  ASSERT_END

  if (!pEngine) {
    LOG__INFO(
      LOG, "UCI >> {}",
      fmt::format("depth {} seldepth {} multipv 1 {} nodes {:n} nps {:n} "
                  "time {:n} pv {}",
                  searchStats.currentSearchDepth,
                  searchStats.currentExtraSearchDepth,
                  (searchLimitsPtr->isPerft()
                   ? VALUE_ZERO
                   : valueOf(pv[PLY_ROOT].empty() ? MOVE_NONE
                                                  : pv[PLY_ROOT].at(0))),
                  searchStats.nodesVisited, getNps(), elapsedTime(startTime),
                  printMoveListUCI(pv[PLY_ROOT])));
  }
  else {
    pEngine->sendIterationEndInfo(
      searchStats.currentSearchDepth, searchStats.currentExtraSearchDepth,
      searchLimitsPtr->isPerft()
      ? VALUE_ZERO
      : valueOf(pv[PLY_ROOT].empty() ? MOVE_NONE : pv[PLY_ROOT].at(0)),
      searchStats.nodesVisited, getNps(), elapsedTime(startTime),
      pv[PLY_ROOT]);
  }
}

void Search::sendCurrentRootMoveToEngine() const {
  if (!pEngine) {
    LOG__TRACE(LOG, "UCI >> {}", fmt::format("currmove {} currmovenumber {}", printMove(searchStats.currentRootMove), currentMoveIndex + 1));
  }
  else {
    pEngine->sendCurrentRootMove(searchStats.currentRootMove,
                                 currentMoveIndex + 1);
  }
}

void Search::sendSearchUpdateToEngine() {
  if (elapsedTime(lastUciUpdateTime) > UCI_UPDATE_INTERVAL) {
    lastUciUpdateTime = now();

    LOG__INFO(LOG, "Search statistics: {}", searchStats.str());
    LOG__INFO(LOG, "Eval   statistics: {}", evaluator.pawnTableStats());
    LOG__INFO(LOG, "TT     statistics: {}", tt->str());

    if (!pEngine) {
      LOG__INFO(
        LOG, "UCI >> {}",
        fmt::format(
          "depth {} seldepth {} nodes {:n} nps {:n} time {:n} hashfull {}",
          searchStats.currentSearchDepth,
          searchStats.currentExtraSearchDepth, searchStats.nodesVisited,
          getNps(), elapsedTime(startTime), tt->hashFull()));
    }
    else {
      pEngine->sendSearchUpdate(
        searchStats.currentSearchDepth, searchStats.currentExtraSearchDepth,
        searchStats.nodesVisited, getNps(), elapsedTime(startTime), 0);
    }

    if (!pEngine) {
      LOG__TRACE(
        LOG, "UCI >> {}",
        fmt::format("currline {}", printMoveListUCI(currentVariation)));
    }
    else {
      pEngine->sendCurrentLine(currentVariation);
    }
  }
}

void Search::sendResultToEngine() const {
  LOG__INFO(
    LOG, "UCI >> {}",
    fmt::format("Engine got Best Move: {} ({}) [Ponder {}] from depth {}",
                printMove(lastSearchResult.bestMove),
                printValue(lastSearchResult.bestMoveValue),
                printMove(lastSearchResult.ponderMove),
                searchStats.bestMoveDepth));
  if (pEngine) {
    pEngine->sendResult(lastSearchResult.bestMove,
                        lastSearchResult.bestMoveValue,
                        lastSearchResult.ponderMove);
  }
}<|MERGE_RESOLUTION|>--- conflicted
+++ resolved
@@ -1280,14 +1280,9 @@
   return clock_gettime_nsec_np(CLOCK_UPTIME_RAW_APPROX) / 1'000'000;
 #else
   const std::chrono::time_point timePoint = std::chrono::high_resolution_clock::now();
-<<<<<<< HEAD
-  const std::chrono::duration timeSinceEpoch 
+  const std::chrono::duration timeSinceEpoch
     =  std::chrono::duration_cast<std::chrono::milliseconds>(timePoint.time_since_epoch());
-=======
-  const std::chrono::duration timeSinceEpoch =
-    std::chrono::duration_cast<std::chrono::milliseconds>(timePoint.time_since_epoch());
->>>>>>> d365fbbb
-  return timeSinceEpoch.count();
+    return timeSinceEpoch.count();
 #endif
 }
 
