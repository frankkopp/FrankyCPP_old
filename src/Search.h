--- conflicted
+++ resolved
@@ -60,13 +60,6 @@
   return os;
 }
 
-<<<<<<< HEAD
-using Clock = std::chrono::steady_clock;
-using TimePoint = std::chrono::time_point<Clock>;
-using Duration = std::chrono::duration<MilliSec , std::milli>;
-
-=======
->>>>>>> 9f3865ac
 class Search {
 
   std::shared_ptr<spdlog::logger> LOG = spdlog::get("Search_Logger");
