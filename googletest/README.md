--- conflicted
+++ resolved
@@ -1,369 +1,79 @@
-<<<<<<< HEAD
-# Google Test
 
-#### OSS Builds Status:
-=======
-### Generic Build Instructions
+# Google Test #
 
-#### Setup
-
-To build Google Test and your tests that use it, you need to tell your build
-system where to find its headers and source files. The exact way to do it
-depends on which build system you use, and is usually straightforward.
-
-#### Build
-
-Suppose you put Google Test in directory `${GTEST_DIR}`. To build it, create a
-library build target (or a project as called by Visual Studio and Xcode) to
-compile
-
-    ${GTEST_DIR}/src/gtest-all.cc
-
-with `${GTEST_DIR}/include` in the system header search path and `${GTEST_DIR}`
-in the normal header search path. Assuming a Linux-like system and gcc,
-something like the following will do:
-
-    g++ -isystem ${GTEST_DIR}/include -I${GTEST_DIR} \
-        -pthread -c ${GTEST_DIR}/src/gtest-all.cc
-    ar -rv libgtest.a gtest-all.o
-
-(We need `-pthread` as Google Test uses threads.)
-
-Next, you should compile your test source file with `${GTEST_DIR}/include` in
-the system header search path, and link it with gtest and any other necessary
-libraries:
-
-    g++ -isystem ${GTEST_DIR}/include -pthread path/to/your_test.cc libgtest.a \
-        -o your_test
-
-As an example, the make/ directory contains a Makefile that you can use to build
-Google Test on systems where GNU make is available (e.g. Linux, Mac OS X, and
-Cygwin). It doesn't try to build Google Test's own tests. Instead, it just
-builds the Google Test library and a sample test. You can use it as a starting
-point for your own build script.
-
-If the default settings are correct for your environment, the following commands
-should succeed:
-
-    cd ${GTEST_DIR}/make
-    make
-    ./sample1_unittest
-
-If you see errors, try to tweak the contents of `make/Makefile` to make them go
-away. There are instructions in `make/Makefile` on how to do it.
-
-### Using CMake
-
-Google Test comes with a CMake build script (
-[CMakeLists.txt](https://github.com/google/googletest/blob/master/CMakeLists.txt))
-that can be used on a wide range of platforms ("C" stands for cross-platform.).
-If you don't have CMake installed already, you can download it for free from
-<http://www.cmake.org/>.
-
-CMake works by generating native makefiles or build projects that can be used in
-the compiler environment of your choice. You can either build Google Test as a
-standalone project or it can be incorporated into an existing CMake build for
-another project.
-
-#### Standalone CMake Project
-
-When building Google Test as a standalone project, the typical workflow starts
-with:
-
-    mkdir mybuild       # Create a directory to hold the build output.
-    cd mybuild
-    cmake ${GTEST_DIR}  # Generate native build scripts.
-
-If you want to build Google Test's samples, you should replace the last command
-with
-
-    cmake -Dgtest_build_samples=ON ${GTEST_DIR}
-
-If you are on a \*nix system, you should now see a Makefile in the current
-directory. Just type 'make' to build gtest.
-
-If you use Windows and have Visual Studio installed, a `gtest.sln` file and
-several `.vcproj` files will be created. You can then build them using Visual
-Studio.
-
-On Mac OS X with Xcode installed, a `.xcodeproj` file will be generated.
-
-#### Incorporating Into An Existing CMake Project
-
-If you want to use gtest in a project which already uses CMake, then a more
-robust and flexible approach is to build gtest as part of that project directly.
-This is done by making the GoogleTest source code available to the main build
-and adding it using CMake's `add_subdirectory()` command. This has the
-significant advantage that the same compiler and linker settings are used
-between gtest and the rest of your project, so issues associated with using
-incompatible libraries (eg debug/release), etc. are avoided. This is
-particularly useful on Windows. Making GoogleTest's source code available to the
-main build can be done a few different ways:
-
-*   Download the GoogleTest source code manually and place it at a known
-    location. This is the least flexible approach and can make it more difficult
-    to use with continuous integration systems, etc.
-*   Embed the GoogleTest source code as a direct copy in the main project's
-    source tree. This is often the simplest approach, but is also the hardest to
-    keep up to date. Some organizations may not permit this method.
-*   Add GoogleTest as a git submodule or equivalent. This may not always be
-    possible or appropriate. Git submodules, for example, have their own set of
-    advantages and drawbacks.
-*   Use CMake to download GoogleTest as part of the build's configure step. This
-    is just a little more complex, but doesn't have the limitations of the other
-    methods.
-
-The last of the above methods is implemented with a small piece of CMake code in
-a separate file (e.g. `CMakeLists.txt.in`) which is copied to the build area and
-then invoked as a sub-build _during the CMake stage_. That directory is then
-pulled into the main build with `add_subdirectory()`. For example:
-
-New file `CMakeLists.txt.in`:
-
-``` cmake
-cmake_minimum_required(VERSION 2.8.2)
-
-project(googletest-download NONE)
-
-include(ExternalProject)
-ExternalProject_Add(googletest
-  GIT_REPOSITORY    https://github.com/google/googletest.git
-  GIT_TAG           master
-  SOURCE_DIR        "${CMAKE_BINARY_DIR}/googletest-src"
-  BINARY_DIR        "${CMAKE_BINARY_DIR}/googletest-build"
-  CONFIGURE_COMMAND ""
-  BUILD_COMMAND     ""
-  INSTALL_COMMAND   ""
-  TEST_COMMAND      ""
-)
-```
-
-Existing build's `CMakeLists.txt`:
-
-``` cmake
-# Download and unpack googletest at configure time
-configure_file(CMakeLists.txt.in googletest-download/CMakeLists.txt)
-execute_process(COMMAND ${CMAKE_COMMAND} -G "${CMAKE_GENERATOR}" .
-  RESULT_VARIABLE result
-  WORKING_DIRECTORY ${CMAKE_BINARY_DIR}/googletest-download )
-if(result)
-  message(FATAL_ERROR "CMake step for googletest failed: ${result}")
-endif()
-execute_process(COMMAND ${CMAKE_COMMAND} --build .
-  RESULT_VARIABLE result
-  WORKING_DIRECTORY ${CMAKE_BINARY_DIR}/googletest-download )
-if(result)
-  message(FATAL_ERROR "Build step for googletest failed: ${result}")
-endif()
-
-# Prevent overriding the parent project's compiler/linker
-# settings on Windows
-set(gtest_force_shared_crt ON CACHE BOOL "" FORCE)
-
-# Add googletest directly to our build. This defines
-# the gtest and gtest_main targets.
-add_subdirectory(${CMAKE_BINARY_DIR}/googletest-src
-                 ${CMAKE_BINARY_DIR}/googletest-build
-                 EXCLUDE_FROM_ALL)
-
-# The gtest/gtest_main targets carry header search path
-# dependencies automatically when using CMake 2.8.11 or
-# later. Otherwise we have to add them here ourselves.
-if (CMAKE_VERSION VERSION_LESS 2.8.11)
-  include_directories("${gtest_SOURCE_DIR}/include")
-endif()
-
-# Now simply link against gtest or gtest_main as needed. Eg
-add_executable(example example.cpp)
-target_link_libraries(example gtest_main)
-add_test(NAME example_test COMMAND example)
-```
-
-Note that this approach requires CMake 2.8.2 or later due to its use of the
-`ExternalProject_Add()` command. The above technique is discussed in more detail
-in [this separate article](http://crascit.com/2015/07/25/cmake-gtest/) which
-also contains a link to a fully generalized implementation of the technique.
-
-##### Visual Studio Dynamic vs Static Runtimes
-
-By default, new Visual Studio projects link the C runtimes dynamically but
-Google Test links them statically. This will generate an error that looks
-something like the following: gtest.lib(gtest-all.obj) : error LNK2038: mismatch
-detected for 'RuntimeLibrary': value 'MTd_StaticDebug' doesn't match value
-'MDd_DynamicDebug' in main.obj
-
-Google Test already has a CMake option for this: `gtest_force_shared_crt`
-
-Enabling this option will make gtest link the runtimes dynamically too, and
-match the project in which it is included.
-
-### Legacy Build Scripts
-
-Before settling on CMake, we have been providing hand-maintained build
-projects/scripts for Visual Studio, Xcode, and Autotools. While we continue to
-provide them for convenience, they are not actively maintained any more. We
-highly recommend that you follow the instructions in the above sections to
-integrate Google Test with your existing build system.
-
-If you still need to use the legacy build scripts, here's how:
-
-The msvc\ folder contains two solutions with Visual C++ projects. Open the
-`gtest.sln` or `gtest-md.sln` file using Visual Studio, and you are ready to
-build Google Test the same way you build any Visual Studio project. Files that
-have names ending with -md use DLL versions of Microsoft runtime libraries (the
-/MD or the /MDd compiler option). Files without that suffix use static versions
-of the runtime libraries (the /MT or the /MTd option). Please note that one must
-use the same option to compile both gtest and the test code. If you use Visual
-Studio 2005 or above, we recommend the -md version as /MD is the default for new
-projects in these versions of Visual Studio.
-
-On Mac OS X, open the `gtest.xcodeproj` in the `xcode/` folder using Xcode.
-Build the "gtest" target. The universal binary framework will end up in your
-selected build directory (selected in the Xcode "Preferences..." -> "Building"
-pane and defaults to xcode/build). Alternatively, at the command line, enter:
-
-    xcodebuild
-
-This will build the "Release" configuration of gtest.framework in your default
-build location. See the "xcodebuild" man page for more information about
-building different configurations and building in different locations.
-
-If you wish to use the Google Test Xcode project with Xcode 4.x and above, you
-need to either:
-
-*   update the SDK configuration options in xcode/Config/General.xconfig.
-    Comment options `SDKROOT`, `MACOS_DEPLOYMENT_TARGET`, and `GCC_VERSION`. If
-    you choose this route you lose the ability to target earlier versions of
-    MacOS X.
-*   Install an SDK for an earlier version. This doesn't appear to be supported
-    by Apple, but has been reported to work
-    (http://stackoverflow.com/questions/5378518).
->>>>>>> 19922656
-
-[![Build Status](https://api.travis-ci.org/google/googletest.svg?branch=master)](https://travis-ci.org/google/googletest)
+[![Build Status](https://travis-ci.org/google/googletest.svg?branch=master)](https://travis-ci.org/google/googletest)
 [![Build status](https://ci.appveyor.com/api/projects/status/4o38plt0xbo1ubc8/branch/master?svg=true)](https://ci.appveyor.com/project/GoogleTestAppVeyor/googletest/branch/master)
 
-### Announcements:
+**Future Plans**:
+* 1.8.x Release - [the 1.8.x](https://github.com/google/googletest/releases/tag/release-1.8.1) is the last release that works with pre-C++11 compilers. The 1.8.x will not accept any requests for any new features and any bugfix requests will only be accepted if proven "critical"
+* Post 1.8.x - work to improve/cleanup/pay technical debt. When this work is completed there will be a 1.9.x tagged release
+* Post 1.9.x googletest will follow [Abseil Live at Head philosophy](https://abseil.io/about/philosophy)
 
-<<<<<<< HEAD
-#### Release 1.10.x
-=======
-We list the most frequently used macros below. For a complete list, see file
-[include/gtest/internal/gtest-port.h](https://github.com/google/googletest/blob/master/include/gtest/internal/gtest-port.h).
 
-### Choosing a TR1 Tuple Library
+Welcome to **Google Test**, Google's C++ test framework!
 
-Some Google Test features require the C++ Technical Report 1 (TR1) tuple
-library, which is not yet available with all compilers. The good news is that
-Google Test implements a subset of TR1 tuple that's enough for its own need, and
-will automatically use this when the compiler doesn't provide TR1 tuple.
+This repository is a merger of the formerly separate GoogleTest and
+GoogleMock projects. These were so closely related that it makes sense to
+maintain and release them together.
 
-Usually you don't need to care about which tuple library Google Test uses.
-However, if your project already uses TR1 tuple, you need to tell Google Test to
-use the same TR1 tuple library the rest of your project uses, or the two tuple
-implementations will clash. To do that, add
+Please see the project page above for more information as well as the
+mailing list for questions, discussions, and development.  There is
+also an IRC channel on [OFTC](https://webchat.oftc.net/) (irc.oftc.net) #gtest available.  Please
+join us!
 
-    -DGTEST_USE_OWN_TR1_TUPLE=0
-
-to the compiler flags while compiling Google Test and your tests. If you want to
-force Google Test to use its own tuple library, just add
-
-    -DGTEST_USE_OWN_TR1_TUPLE=1
-
-to the compiler flags instead.
-
-If you don't want Google Test to use tuple at all, add
-
-    -DGTEST_HAS_TR1_TUPLE=0
-
-and all features using tuple will be disabled.
->>>>>>> 19922656
-
-[Release 1.10.x](https://github.com/google/googletest/releases/tag/release-1.10.0)
-is now available.
-
-<<<<<<< HEAD
-#### Coming Soon
-=======
-Google Test is thread-safe where the pthread library is available. After
-`#include "gtest/gtest.h"`, you can check the `GTEST_IS_THREADSAFE` macro to see
-whether this is the case (yes if the macro is `#defined` to 1, no if it's
-undefined.).
->>>>>>> 19922656
-
-*   Post 1.10.x googletest will follow
-    [Abseil Live at Head philosophy](https://abseil.io/about/philosophy)
-*   We are also planning to take a dependency on
-    [Abseil](https://github.com/abseil/abseil-cpp).
-
-## Welcome to **Google Test**, Google's C++ test framework!
-
-This repository is a merger of the formerly separate GoogleTest and GoogleMock
-projects. These were so closely related that it makes sense to maintain and
-release them together.
-
-Please subscribe to the mailing list at googletestframework@googlegroups.com for
-questions, discussions, and development.
-
-### Getting started:
-
-The information for **Google Test** is available in the
+Getting started information for **Google Test** is available in the
 [Google Test Primer](googletest/docs/primer.md) documentation.
 
 **Google Mock** is an extension to Google Test for writing and using C++ mock
-classes. See the separate [Google Mock documentation](googlemock/README.md).
+classes.  See the separate [Google Mock documentation](googlemock/README.md).
 
-More detailed documentation for googletest is in its interior
-[googletest/README.md](googletest/README.md) file.
+More detailed documentation for googletest (including build instructions) are
+in its interior [googletest/README.md](googletest/README.md) file.
 
-## Features
+## Features ##
 
-*   An [xUnit](https://en.wikipedia.org/wiki/XUnit) test framework.
-*   Test discovery.
-*   A rich set of assertions.
-*   User-defined assertions.
-*   Death tests.
-*   Fatal and non-fatal failures.
-*   Value-parameterized tests.
-*   Type-parameterized tests.
-*   Various options for running the tests.
-*   XML test report generation.
+  * An [xUnit](https://en.wikipedia.org/wiki/XUnit) test framework.
+  * Test discovery.
+  * A rich set of assertions.
+  * User-defined assertions.
+  * Death tests.
+  * Fatal and non-fatal failures.
+  * Value-parameterized tests.
+  * Type-parameterized tests.
+  * Various options for running the tests.
+  * XML test report generation.
 
-## Platforms
+## Platforms ##
 
 Google test has been used on a variety of platforms:
 
-*   Linux
-*   Mac OS X
-*   Windows
-*   Cygwin
-*   MinGW
-*   Windows Mobile
-*   Symbian
-*   PlatformIO
+  * Linux
+  * Mac OS X
+  * Windows
+  * Cygwin
+  * MinGW
+  * Windows Mobile
+  * Symbian
 
-## Who Is Using Google Test?
+## Who Is Using Google Test? ##
 
-In addition to many internal projects at Google, Google Test is also used by the
-following notable projects:
+In addition to many internal projects at Google, Google Test is also used by
+the following notable projects:
 
-*   The [Chromium projects](http://www.chromium.org/) (behind the Chrome browser
-    and Chrome OS).
-*   The [LLVM](http://llvm.org/) compiler.
-*   [Protocol Buffers](https://github.com/google/protobuf), Google's data
+  * The [Chromium projects](http://www.chromium.org/) (behind the Chrome
+    browser and Chrome OS).
+  * The [LLVM](http://llvm.org/) compiler.
+  * [Protocol Buffers](https://github.com/google/protobuf), Google's data
     interchange format.
-*   The [OpenCV](http://opencv.org/) computer vision library.
-*   [tiny-dnn](https://github.com/tiny-dnn/tiny-dnn): header only,
-    dependency-free deep learning framework in C++11.
+  * The [OpenCV](http://opencv.org/) computer vision library.
+  * [tiny-dnn](https://github.com/tiny-dnn/tiny-dnn): header only, dependency-free deep learning framework in C++11.
 
-## Related Open Source Projects
+## Related Open Source Projects ##
 
-[GTest Runner](https://github.com/nholthaus/gtest-runner) is a Qt5 based
-automated test-runner and Graphical User Interface with powerful features for
-Windows and Linux platforms.
+[GTest Runner](https://github.com/nholthaus/gtest-runner) is a Qt5 based automated test-runner and Graphical User Interface with powerful features for Windows and Linux platforms.
 
-[Google Test UI](https://github.com/ospector/gtest-gbar) is test runner that
-runs your test binary, allows you to track its progress via a progress bar, and
+[Google Test UI](https://github.com/ospector/gtest-gbar) is test runner that runs
+your test binary, allows you to track its progress via a progress bar, and
 displays a list of test failures. Clicking on one shows failure text. Google
 Test UI is written in C#.
 
@@ -375,39 +85,46 @@
 [gtest-parallel](https://github.com/google/gtest-parallel) is a test runner that
 runs tests from your binary in parallel to provide significant speed-up.
 
-[GoogleTest Adapter](https://marketplace.visualstudio.com/items?itemName=DavidSchuldenfrei.gtest-adapter)
-is a VS Code extension allowing to view Google Tests in a tree view, and
-run/debug your tests.
+[GoogleTest Adapter](https://marketplace.visualstudio.com/items?itemName=DavidSchuldenfrei.gtest-adapter) is a VS Code extension allowing to view Google Tests in a tree view, and run/debug your tests.
 
-[Catch2 and Google Test Explorer](https://github.com/matepek/vscode-catch2-test-adapter)
-is a VS Code extension allowing to view Google Tests in a tree view, and
-run/debug your tests.
+## Requirements ##
 
-[Cornichon](https://pypi.org/project/cornichon/) is a small Gherkin DSL parser
-that generates stub code for Google Test.
+Google Test is designed to have fairly minimal requirements to build
+and use with your projects, but there are some.  Currently, we support
+Linux, Windows, Mac OS X, and Cygwin.  We will also make our best
+effort to support other platforms (e.g. Solaris, AIX, and z/OS).
+However, since core members of the Google Test project have no access
+to these platforms, Google Test may have outstanding issues there.  If
+you notice any problems on your platform, please notify
+[googletestframework@googlegroups.com](https://groups.google.com/forum/#!forum/googletestframework). Patches for fixing them are
+even more welcome!
 
-## Requirements
-
-Google Test is designed to have fairly minimal requirements to build and use
-with your projects, but there are some. If you notice any problems on your
-platform, please notify
-[googletestframework@googlegroups.com](https://groups.google.com/forum/#!forum/googletestframework).
-Patches for fixing them are welcome!
-
-### Build Requirements
+### Linux Requirements ###
 
 These are the base requirements to build and use Google Test from a source
-package:
+package (as described below):
 
-*   [Bazel](https://bazel.build/) or [CMake](https://cmake.org/). NOTE: Bazel is
-    the build system that googletest is using internally and tests against.
-    CMake is community-supported.
+  * GNU-compatible Make or gmake
+  * POSIX-standard shell
+  * POSIX(-2) Regular Expressions (regex.h)
+  * A C++98-standard-compliant compiler
 
-*   a C++11-standard-compliant compiler
+### Windows Requirements ###
+
+  * Microsoft Visual C++ 2015 or newer
+
+### Cygwin Requirements ###
+
+  * Cygwin v1.5.25-14 or newer
+
+### Mac OS X Requirements ###
+
+  * Mac OS X v10.4 Tiger or newer
+  * Xcode Developer Tools
 
 ## Contributing change
 
-Please read the [`CONTRIBUTING.md`](CONTRIBUTING.md) for details on how to
-contribute to this project.
+Please read the [`CONTRIBUTING.md`](CONTRIBUTING.md) for details on
+how to contribute to this project.
 
 Happy testing!